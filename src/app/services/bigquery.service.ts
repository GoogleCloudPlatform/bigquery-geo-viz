/**
 * Copyright 2018 Google LLC
 *
 * Licensed under the Apache License, Version 2.0 (the "License");
 * you may not use this file except in compliance with the License.
 * You may obtain a copy of the License at
 *
 *    https://www.apache.org/licenses/LICENSE-2.0
 *
 * Unless required by applicable law or agreed to in writing, software
 * distributed under the License is distributed on an "AS IS" BASIS,
 * WITHOUT WARRANTIES OR CONDITIONS OF ANY KIND, either express or implied.
 * See the License for the specific language governing permissions and
 * limitations under the License.
 */

import {environment} from '../../environments/environment';
import {MAX_RESULTS, TIMEOUT_MS} from '../app.constants';

export const ColumnType = {
  STRING: 'string',
  NUMBER: 'number',
  LAT: 'latitude',
  LNG: 'longitude',
  WKT: 'wkt',
  DATE: 'date',
  ID: 'id'
};

export interface ColumnStat {
  min: number;
  max: number;
  nulls: number;
}

export interface Project {
  id: string;
}

export interface BigQueryColumn {
  name: string;
  type: string;
  mode: string;
}

export interface BigQuerySchema {
  fields: BigQueryColumn[];
}

export interface BigQueryDryRunResponse {
  ok: boolean;
  totalBytesProcessed?: number;
  statementType?: string;
  schema?: BigQuerySchema;
}

export interface BigQueryResponse {
  error: string | undefined;
  columns: Array<Object> | undefined;
  columnNames: Array<string> | undefined;
  rows: Array<Object> | undefined;
  totalRows : number;
  stats: Map<String, ColumnStat> | undefined;
  hasMoreRows : boolean;
}

/**
 * Utility class for managing interaction with the Cloud BigQuery API.
 */
export class BigQueryService {

  public isSignedIn = false;
  public projects: Array<Project> = [];

  private signinChangeCallback = () => {};

  /**
   * Initializes the service. Must be called before any queries are made.
   */
  init(): Promise<void> {
    // Wait for Google APIs to load, then initialize and try to authenticate.
    return pendingGapi
      .then(() => {
        gapi.client.init({
          clientId: environment.authClientID,
          scope: environment.authScope
        })
          .then(() => {
            gapi['auth2'].getAuthInstance().isSignedIn.listen(((isSignedIn) => {
              this.isSignedIn = isSignedIn;
              this.signinChangeCallback();
            }));
            this.isSignedIn = !!gapi['auth2'].getAuthInstance().isSignedIn.get();
            this.signinChangeCallback();
          });
      });
  }

  /**
   * Returns current user details.
   */
  getUser(): Object {
    return gapi['auth2'].getAuthInstance().currentUser.get();
  }

  /**
   * Attempts session login.
   */
  signin() {
    gapi['auth2'].getAuthInstance().signIn().then(() => this.signinChangeCallback());
  }

  /**
   * Logs out of current session.
   */
  signout() {
    gapi['auth2'].getAuthInstance().signOut().then(() => this.signinChangeCallback());
  }

  /**
   * Sets callback to be invoked when signin status changes.
   * @param callback
   */
  onSigninChange(callback): void {
    this.signinChangeCallback = callback;
  }

  /**
   * Queries and returns a list of GCP projects available to the current user.
   */
  getProjects(): Promise<Array<Project>> {
    if (this.projects.length) { return Promise.resolve(this.projects); }

    return gapi.client.request({path: `https://www.googleapis.com/bigquery/v2/projects?maxResults=100000`})
      .then((response) => {
        this.projects = response.result.projects.slice();
        this.projects.sort((p1, p2) => p1['id'] > p2['id'] ? 1 : -1);
        return <Array<Project>> this.projects;
      });
  }

  /**
   * Performs a dry run for the given query, and returns estimated bytes to be processed.
   * If the dry run fails, returns -1.
   * @param projectID
   * @param sql
   */
  prequery(projectID: string, sql: string, location: string): Promise<BigQueryDryRunResponse> {
    const configuration = {
      dryRun: true,
      query: {
        query: sql,
        maxResults: MAX_RESULTS,
        timeoutMs: TIMEOUT_MS,
        useLegacySql: false
      }
    };
    if (location) { configuration.query['location'] = location; }
    return gapi.client.request({
      path: `https://www.googleapis.com/bigquery/v2/projects/${projectID}/jobs`,
      method: 'POST',
      body: { configuration },
    }).then((response) => {
      const { schema, statementType } = response.result.statistics.query;
      const totalBytesProcessed = Number(response.result.statistics.query.totalBytesProcessed);
      return {ok: true, schema, statementType, totalBytesProcessed};
    }).catch((e) => {
      if (e && e.result && e.result.error) {
        throw new Error(e.result.error.message);
      }
      console.warn(e);
      return {ok: false};
    });
  }

  query(projectID: string, sql: string, location: string): Promise<BigQueryResponse> {
    const body = {
      query: sql,
      maxResults: MAX_RESULTS,
      timeoutMs: TIMEOUT_MS,
      useLegacySql: false
    };
    if (location) { body['location'] = location; }
    return gapi.client.request({
      path: `https://www.googleapis.com/bigquery/v2/projects/${projectID}/queries`,
      method: 'POST',
      body,
    }).then((response) => {
      const stats = new Map();

      if (response.result.jobComplete === false) {
        throw new Error(`Request timed out after ${TIMEOUT_MS / 1000} seconds. This UI does not yet handle longer jobs.`);
      }

      // Normalize column types.
      const columnNames = [];
      const columns = (response.result.schema.fields || []).map((field) => {
        if (isNumericField(field)) {
          field.type = ColumnType.NUMBER;
          stats.set(field.name, {min: Infinity, max: -Infinity, nulls: 0});
        } else {
          field.type = ColumnType.STRING;
        }
        columnNames.push(field.name);
        return field;
      });

      // Normalize row structure.
      const rows = (response.result.rows || []).map((row) => {
        const rowObject = {};
        row.f.forEach(({v}, index) => {
          const column = columns[index];
          if (column.type === ColumnType.NUMBER) {
            v = v === '' || v === null ? null : Number(v);
            rowObject[column.name] = v;
            const stat = stats.get(column.name);
            if (v === null) {
              stat.nulls++;
            } else {
              stat.max = Math.round( Math.max(stat.max, v) * 1000 ) / 1000;
              stat.min = Math.round( Math.min(stat.min, v) * 1000 ) / 1000;
            }
          } else {
            rowObject[column.name] = String(v);
          }
        });
        return rowObject;
      });

      if (rows.length === 0) {
        throw new Error('No results.');
      }

<<<<<<< HEAD
      const totalRows = Number(response.result.totalRows);

      return {columns, columnNames, rows, stats, totalRows} as BigQueryResponse;
=======
      let hasMoreRows = false;
      if (response.result.pageToken) {
        hasMoreRows = true;
      }
      return {columns, columnNames, rows, stats, hasMoreRows} as BigQueryResponse;
>>>>>>> 31daeab6
    });
  }
}

function isNumericField(field: Object) {
  const fieldType = field['type'].toUpperCase();
  return ['INTEGER', 'NUMBER', 'FLOAT', 'DECIMAL'].includes(fieldType);
}<|MERGE_RESOLUTION|>--- conflicted
+++ resolved
@@ -231,17 +231,9 @@
         throw new Error('No results.');
       }
 
-<<<<<<< HEAD
       const totalRows = Number(response.result.totalRows);
 
       return {columns, columnNames, rows, stats, totalRows} as BigQueryResponse;
-=======
-      let hasMoreRows = false;
-      if (response.result.pageToken) {
-        hasMoreRows = true;
-      }
-      return {columns, columnNames, rows, stats, hasMoreRows} as BigQueryResponse;
->>>>>>> 31daeab6
     });
   }
 }
